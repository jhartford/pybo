"""
Wrapper class for simple GP-based policies whose acquisition functions are
simple functions of the posterior sufficient statistics.
"""

# future imports
from __future__ import division
from __future__ import absolute_import
from __future__ import print_function

# global imports
import numpy as np

# not "exactly" local, but...
import pygp
import pygp.meta

# local imports
from ._base import Policy
<<<<<<< HEAD
from ._direct import solve_direct

# these submodules define the different parts that make up the "meta" strategy.
from . import gpacquisition
=======

from .. import globalopt
from .  import gpacquisition
>>>>>>> 32352b1b

# exported symbols
__all__ = ['GPPolicy']


#===============================================================================
# define dictionaries containing functions that can be used for various parts of
# the meta policy

<<<<<<< HEAD
def _make_dict(module):
    return dict((f.lower(), getattr(module, f)) for f in module.__all__)

MODELS = _make_dict(pygp.meta)
POLICIES = _make_dict(gpacquisition)
SOLVERS = dict(direct=solve_direct)
=======
POLICIES  = dict((f, getattr(gpacquisition, f)) for f in gpacquisition.__all__)
SOLVERS   = dict((f, getattr(globalopt, f)) for f in globalopt.__all__)
INFERENCE = dict(fixed=lambda gp: gp)
>>>>>>> 32352b1b


#===============================================================================
# define the meta policy.

class GPPolicy(Policy):
    def __init__(self, bounds, noise,
                 kernel='Matern3',
                 solver='solve_direct',
                 policy='ei',
                 inference='fixed',
                 prior=None):

        # make sure the bounds are a 2d-array.
        bounds = np.array(bounds, dtype=float, ndmin=2)

        if isinstance(kernel, str):
            # FIXME: come up with some sane initial hyperparameters.
            sn = noise
            sf = 1.0
            ell = (bounds[:,1] - bounds[:,0]) / 10
            gp = pygp.BasicGP(sn, sf, ell, kernel=kernel)

            if prior is None:
                # FIXME: this is not necessarily a good default prior, but it's
                # useful for testing purposes for now.
                prior = dict(
                    sn =pygp.priors.Uniform(0.01, 1.0),
                    sf =pygp.priors.Uniform(0.01, 5.0),
                    ell=pygp.priors.Uniform(0.01, 1.0))

        if inference is not 'fixed' and prior is None:
            raise Exception('a prior must be specified for models with'
                            'hyperparameter inference and non-default kernels')

        # save all the bits of our meta-policy.
        self._bounds = bounds
        self._solver = SOLVERS[solver]
        self._policy = POLICIES[policy]
        self._model = gp if (inference is 'fixed') else MODELS[inference](gp, prior)

    def add_data(self, x, y):
<<<<<<< HEAD
        self._model.add_data(x, y)

    def get_next(self, return_index=False):
        index = self._policy(self._model)
        xnext, _ = self._solver(lambda x: -index(x), self._bounds)
        return (xnext, index) if return_index else xnext
=======
        self._gp.add_data(x, y)
        self._marginal = self._inference(self._gp)

        if isinstance(self._marginal, list):
            f = np.mean([gp.posterior(gp._X)[0] for gp in self._marginal], axis=0)
        else:
            f = self._gp.posterior(self._gp._X)[0]

        j = f.argmax()
        self._fbest = f[j]
        self._xbest = self._gp._X[j]
        # FIXME -- Bobak: The following line does not apply to most policies
        # and forces us to have all policies take fbest. Is this really
        # desired?
        self._index = self._policy(self._marginal, self._fbest)

    def get_next(self):
        if self._gp.ndata == 0:
            xnext = self._bounds[:,1] - self._bounds[:,0]
            xnext /= 2
            xnext += self._bounds[:,0]
        else:
            xnext, _ = self._solver(self._index, self._bounds, max=True)
        return xnext
>>>>>>> 32352b1b

    def get_best(self):
        X, _ = self._model.data
        f, _ = self._model.posterior(X)
        return X[f.argmax()]<|MERGE_RESOLUTION|>--- conflicted
+++ resolved
@@ -17,16 +17,8 @@
 
 # local imports
 from ._base import Policy
-<<<<<<< HEAD
-from ._direct import solve_direct
-
-# these submodules define the different parts that make up the "meta" strategy.
+from .. import globalopt
 from . import gpacquisition
-=======
-
-from .. import globalopt
-from .  import gpacquisition
->>>>>>> 32352b1b
 
 # exported symbols
 __all__ = ['GPPolicy']
@@ -36,18 +28,12 @@
 # define dictionaries containing functions that can be used for various parts of
 # the meta policy
 
-<<<<<<< HEAD
 def _make_dict(module):
     return dict((f.lower(), getattr(module, f)) for f in module.__all__)
 
-MODELS = _make_dict(pygp.meta)
+MODELS   = _make_dict(pygp.meta)
+SOLVERS  = _make_dict(globalopt)
 POLICIES = _make_dict(gpacquisition)
-SOLVERS = dict(direct=solve_direct)
-=======
-POLICIES  = dict((f, getattr(gpacquisition, f)) for f in gpacquisition.__all__)
-SOLVERS   = dict((f, getattr(globalopt, f)) for f in globalopt.__all__)
-INFERENCE = dict(fixed=lambda gp: gp)
->>>>>>> 32352b1b
 
 
 #===============================================================================
@@ -90,39 +76,12 @@
         self._model = gp if (inference is 'fixed') else MODELS[inference](gp, prior)
 
     def add_data(self, x, y):
-<<<<<<< HEAD
         self._model.add_data(x, y)
 
     def get_next(self, return_index=False):
         index = self._policy(self._model)
-        xnext, _ = self._solver(lambda x: -index(x), self._bounds)
+        xnext, _ = self._solver(index, self._bounds, max=True)
         return (xnext, index) if return_index else xnext
-=======
-        self._gp.add_data(x, y)
-        self._marginal = self._inference(self._gp)
-
-        if isinstance(self._marginal, list):
-            f = np.mean([gp.posterior(gp._X)[0] for gp in self._marginal], axis=0)
-        else:
-            f = self._gp.posterior(self._gp._X)[0]
-
-        j = f.argmax()
-        self._fbest = f[j]
-        self._xbest = self._gp._X[j]
-        # FIXME -- Bobak: The following line does not apply to most policies
-        # and forces us to have all policies take fbest. Is this really
-        # desired?
-        self._index = self._policy(self._marginal, self._fbest)
-
-    def get_next(self):
-        if self._gp.ndata == 0:
-            xnext = self._bounds[:,1] - self._bounds[:,0]
-            xnext /= 2
-            xnext += self._bounds[:,0]
-        else:
-            xnext, _ = self._solver(self._index, self._bounds, max=True)
-        return xnext
->>>>>>> 32352b1b
 
     def get_best(self):
         X, _ = self._model.data
